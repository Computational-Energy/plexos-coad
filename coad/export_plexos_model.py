import argparse
import csv
import numpy as np
import os
import pandas as pd
import sys

#silly type checking thin
try:
    basestring
except NameError:
    basestring = str

#####
# export the data associated with a plexos input model and write as accessable csv files
# NOTE: this currently is only reliable for an xml that has been created by running a PLEXOS
<<<<<<< HEAD
#     model whith the 'write input' option has been enabled.
=======
#     model whith the 'write input' option has been enabled. 
>>>>>>> a07ca8e6
#
# USAGE:
#  from coad.COAD import COAD
#  from coad.export_plexos_model import write_object_report
#  from coad.export_plexos_model import get_all_objects
#  c = COAD(<filename for xml or db here>)
#  all_objs = get_all_objects(c['System']['System'])
#  write_object_report(c['System']['System'],interesting_objects = all_objects)
# Alternatively, use the cli:
#  python path/to/this/export_plexos_model.py -f filename.xml


# TODO: add scenario read order (default=0, if == 0: read_order='alphabetical')
#   so that conflicting property/attribute definitions use the data defined by the higher read order

def get_model_items(coad,models, filter_val = '',filter_cls = 'Region'):
    #right now this only works for a single model in the models list. It runs with multiple,
    # but the resulting data isn't easily mapped back to the original model.
    # ... could replace [models] with model and remove for loop, or
    # enable model specfication in export_data...

    if filter_val != '':
        try:
            regions = [coad[filter_cls][filter_val]]
        except:
            if filter_cls=='Region':
                filter_cls = 'Zone'
            else:
                filter_cls = 'Region'

        try:
            regions = [coad[filter_cls][filter_val]]
        except:
            regions = ['']
            print('Cannot find filter in Regions or Zones')
    else:
        regions = ['']


    objects = []
    scenarios = []

    if models == ['']:
        sys.exit('Please specify a model to export')

    for mod in models:
        #all possible objects in a PLEXOS model
        all_fields = set(coad.keys())

        #objects with explicitly defined memberships to the model
        all_children = set([o.hierarchy for o in coad['Model'][mod].get_children()])

        #scenarios to gather
        scen = set([o.hierarchy for o in coad['Model'][mod].get_children('Scenario')])
        scenarios.extend([i.split('.',1)[1] for i in scen])

        #objects with model membership (without scenarios)
        settings = all_children-scen

        #parameters = [i.split('.',1)[0] for i in settings]
        #settings = [i.split('.',1)[1] for i in settings]

        for s in settings:
            objects.append({'cls': s.split('.',1)[0],
                                'name': s.split('.',1)[1]})


    #get all the data files associated with the scenarios
    data_files = []
    for data_file in coad['Data File']: #loop through every data file and only grab the ones that are active
        for text in coad['Data File'][data_file].get_text():
            if text in ['Scenario.' + s for s in scenarios] + ['System.System'] :
                data_files.append({'cls': coad['Data File'][data_file].get_class().meta['name'],'name': coad['Data File'][data_file].meta['name']})



    #get all relatives of filter region/zone
    if regions == ['']:
        regions = coad[filter_cls].values() # + coad['Zone'].values()

        for cls in coad.keys():
            for n in coad[cls].keys():
                objects.append({'cls':cls,'name':n})


    else:
        for r in regions:
            #print(filter_cls + ':  ' + r.meta['name'])
            for p in r.get_parents():
                #print('    parent: ' + p.meta['name'])
                objects.append({#'relationship': 'parent',
                                    'cls': p.get_class().meta['name'],
                                    'name': p.meta['name']})
                                    #,'obj': p})
                if p.meta['name'] != 'System':
                    for pp in p.get_children():
                        objects.append({#'relationship': 'child',
                                    'cls': pp.get_class().meta['name'],
                                    'name': pp.meta['name']})
                                    #,'obj': pp})
                for pp in p.get_parents():
                    objects.append({#'relationship': 'parent',
                                'cls': pp.get_class().meta['name'],
                                'name': pp.meta['name']})
                                #,'obj': pp})


    print('Done Collecting Objects, removing duplicates...')
    # drop the duplicates
    objects = pd.DataFrame(objects).drop_duplicates().reset_index(drop=True) #.T.to_dict().values()
    if len(data_files):
        objects.drop(objects.index[(objects['cls']=='Data File') & (~objects['name'].isin([x['name'] for x in data_files]))],inplace=True)
    else:
        objects.drop(objects.index[objects['cls']=='Data File'],inplace=True)

    print('Done')

    export_objects = {'objects':objects,'scenarios':scenarios,'data_files':list(data_files),'models':models}
    return(export_objects)


def export_data(coad, export_objects):
    # this is really slow, I think due to the get_properties, get_children, and get_parents calls
    d = []

    nobj = len(export_objects['objects'])
    for index, row in export_objects['objects'].iterrows():
        #clear_output()
        #print('{0}/{1}'.format(index,nobj))
        obj_class = row['cls']
        obj_name = row['name']
        if not(obj_class=='System' and obj_name=='System'):
            #print(obj_class,obj_name)
            obj = coad[obj_class][obj_name]
            if obj.keys():
                for atr, val in obj.items():
                    d.append({'cls': obj_class,
                                         'object': obj_name,
                                         'property': atr,
                                         'value': val})
            #relationships
            all_children = set([o.hierarchy for o in obj.get_children()])
            all_parents = set([o.hierarchy for o in obj.get_parents()])
            children = all_children - all_parents
            parents = all_parents - all_children
            peers = all_children & all_parents

            #parents
            if len(parents):
                for p in parents:
                    p_cls, p_val = p.split('.',1)
                    if (p_cls == 'Model' and p_val in export_objects['models']) or p_cls != 'Model':
                        d.append({'cls': obj_class,
                                         'object': obj_name,
                                         'property': p_cls,
                                         'value': p_val})
            #peers
            if len(peers):
                for p in peers:
                    p_cls, p_val = p.split('.',1)
                    d.append({'cls': obj_class,
                                     'object': obj_name,
                                     'property': p_cls,
                                     'value': p_val})
            #children
            if len(children):
                for p in children:
                    p_cls, p_val = p.split('.',1)
                    d.append({'cls': obj_class,
                                     'object': obj_name,
                                     'property': p_cls,
                                     'value': p_val})

            # Properties
            props = obj.get_properties()
            if len(props):
                props = pd.DataFrame(props).stack().reset_index()
                props.columns = ['property','scenario','value']
                props['cls'] = obj_class
                props['object'] = obj_name
                for item in props.to_dict('records'):
                    d.append(item)

            # Text
            props = obj.get_text()
            if len(props):
                props = pd.DataFrame(props).stack().reset_index()
                props.columns = ['property','scenario','value']
                props['cls'] = obj_class
                props['object'] = obj_name
                for item in props.to_dict('records'):
                    d.append(item)



    d = pd.DataFrame(d)
    d['scenario'].loc[(d['scenario']=='') | d['scenario'].isnull()] = 'System.System'
    d.drop(d.index[d['value']=='System'],inplace=True)
    d.drop(d.index[~d['scenario'].isin(['Data File.' + s['name'] for s in export_objects['data_files']] + ['Scenario.' + s for s in export_objects['scenarios']] + ['System.System'])],inplace=True)
    d.value = d.value.apply(lambda x: tuple(x) if type(x) is list else x)
    return(d)

def write_tables(data,folder=''):
    #write readable csv files for each data class

    def f(x):
        if any(x.columns.str.contains('scenario')):
            if len(x.scenario.unique())>1:
                y = dict(x[['scenario','value']].to_dict('split')['data'])
            else:
                y=tuple(x.value)
        else:
            y=tuple(x.value)
        return(y)


    for cls in data.cls.unique():
        #df = data.loc[data['cls']==cls].groupby(['object', 'property'])['value'].apply(lambda x: tuple(x)).reset_index()\
        #        .pivot(index='object', columns='property', values='value').fillna('')
        df = data.loc[data['cls']==cls].groupby(['object', 'property']).apply(f).reset_index()\
                .pivot(index='object', columns='property').fillna('')
        df = df.applymap(lambda x: x[0] if (len(x) == 1) else x)
        df.columns = df.columns.droplevel(0)
        df.to_csv(os.path.join(folder,cls+'.csv'))

def get_related_objects(coad_obj, obj_id, obj_set=None):
    """Recursively get all object related to passed object
        Searches:
            - children in membership
            - tagged data

        The system object (obj_id = 1) is ignored in all cases

        Return set of obj_ids with duplicates removed
    """
<<<<<<< HEAD

=======
    
>>>>>>> a07ca8e6
    if obj_id == '1':
        # Ignore System object
        return obj_set
    cur = coad_obj.dbcon.cursor()
    if obj_set is None:
        cur.execute("SELECT child_object_id FROM membership WHERE parent_object_id=1")
        sys_members = set([row[0] for row in cur.fetchall()])
        cur.execute("SELECT child_object_id FROM membership WHERE parent_object_id!=1")
        non_sys_members = set([row[0] for row in cur.fetchall()])
        obj_set = sys_members - non_sys_members
    cur.execute("SELECT child_object_id FROM membership WHERE parent_object_id=?", (obj_id,))
    ret_set = set([row[0] for row in cur.fetchall()])
    #for row in cur.fetchall():
    #    ret_list.append(row[0])
    cur.execute("""SELECT m.child_object_id FROM tag t
    INNER JOIN property p ON p.property_id=d.property_id
    INNER JOIN data d ON t.data_id=d.data_id
    INNER JOIN membership m ON m.membership_id=d.membership_id
    WHERE t.object_id=?""", (obj_id,))
    ret_set = ret_set | set([row[0] for row in cur.fetchall()])
    new_obj_ids = ret_set - obj_set
    total_set = ret_set | obj_set
    for o_id in new_obj_ids:
        new_obj_set = get_related_objects(coad_obj, o_id, total_set)
        total_set = new_obj_set | total_set
    return total_set

def get_all_objects(coad_obj):
    """get all objects

        Return set of obj_ids with duplicates removed
    """
<<<<<<< HEAD

    cur = coad_obj.dbcon.cursor()

=======
    
    cur = coad_obj.dbcon.cursor()
    
>>>>>>> a07ca8e6
    cur.execute("SELECT child_object_id FROM membership WHERE parent_object_id=?", (1,))
    all_objs = set([row[0] for row in cur.fetchall()])

    return all_objs


def write_csv_dict(coad_obj,cur,csv_dict,folder,cls_name):
            # Write file for this class
        if len(csv_dict.keys()) > 0:
            filename = os.path.join(folder, "%s.csv"%cls_name)
            print("Writing %s"%filename)
            # Get all columns
            colnames = []
            for (oid, dat) in csv_dict.items():
                colnames = list(set(colnames) | set(dat.keys()))
            #print ("Columns:", colnames)
            with open(filename, 'w') as csvfile:
                csvwriter = csv.writer(csvfile)
                # Write header
                csvwriter.writerow(['object','category'] + colnames)
                for (oid, dat) in csv_dict.items():
                    # Get object name
                    cur.execute("SELECT name FROM object o WHERE object_id=?", (oid,))
                    row = [cur.fetchone()[0]]
                    row.append(coad_obj.coad.get_by_object_id(oid).get_category())
                    # Write row
                    for x in colnames:
                        if x in dat:
                            if isinstance(dat[x],dict):
                                ro = {}
                                rf = {}
                                for ditem in dat[x]:
                                    dnames = ditem.split('.',1)
                                    if dnames[0] == 'Scenario':
                                        if 'Read Order' in coad_obj.coad[dnames[0]][dnames[1]]:
                                            ro[coad_obj.coad[dnames[0]][dnames[1]]['Read Order']] = ditem
                                        else:
                                            ro['0_' + dnames[1]] = ditem
                                    else:
                                        rf[dnames[1]] = ditem
                                rokeys = list(ro.keys())
                                rokeys.sort()
                                rokeys = list(rf.keys()) + rokeys
                                ro.update(rf)
                                dat[x] = dat[x][ro[rokeys[-1]]] #only write the last value
                            row.append(dat[x])
                        else:
                            row.append("")
                    csvwriter.writerow(row)
        else:
            print("Class %s has no object data"%cls_name)

def create_csv_dict(coad_obj,cls_name,cur,obj_list_super,all_interesting_objs,tagset):
    csv_dict = {}
    # Get attributes
    istart = 0
    delta = 999 #max number of sql variables
    while istart < len(obj_list_super): # this breaks on large datasets, so limit query sizes...
        obj_list = obj_list_super[istart:istart+delta]
        #start_time = time.time()
        cur.execute("""SELECT ad.object_id, a.name, ad.value FROM attribute_data ad
            INNER JOIN attribute a ON a.attribute_id=ad.attribute_id
            WHERE ad.object_id IN (%s)"""%",".join(["?"]*len(obj_list)),obj_list)
        #print("--- %s seconds ---" % (time.time() - start_time))
        for row in cur.fetchall():
            if row[0] not in csv_dict:
                csv_dict[row[0]] = {}
            obj_dict = csv_dict[row[0]]
            if row[1] in obj_dict:
                if isinstance(obj_dict[row[1]], str):
                    obj_dict[row[1]] = [obj_dict[row[1]]]
                obj_dict[row[1]].append(row[2])
            else:
                obj_dict[row[1]]=row[2]
        istart += delta
    # New way to get properties and text
    for obj_id in obj_list_super:
        obj = coad_obj.coad.get_by_object_id(obj_id)
        #for o_props in (obj.get_properties(), obj.get_text()):
        o_props = obj.get_properties()
        # By object, get_properties and get_text returns a dict of tag:propname:value(s)
        # Needs to be transformed to propname:tag:values
        if obj_id not in csv_dict:
            csv_dict[obj_id] = {}
        props_dict = dict([[s.split('.',1)[1],s] for s in list(o_props.keys())])
        cur.execute("""SELECT o.object_id, o.name FROM object o
            WHERE o.name IN (%s)"""%",".join(["?"]*len(props_dict)),list(props_dict.keys()))
        props_dict = dict([[i[0],props_dict[i[1]]] for i in cur.fetchall()])
        filtered_props = [props_dict[i] for i in list(set(props_dict.keys()).intersection(all_interesting_objs))]

        for (tagname, pdict) in o_props.items():
            if tagname in filtered_props:
                [tagclass,tagval] = tagname.split('.',1)
                for (propname, values) in pdict.items():
                    if tagclass not in ['Scenario','System']:
                        if tagclass in ['Data File','Escalator']:
                            values = tagname
                        propname += "." +tagclass
                    if propname not in csv_dict[obj_id]:
                        csv_dict[obj_id][propname] = {}
                    if tagname in csv_dict[obj_id][propname]:
                        print("Duplicate name: %s Object: %s Tag: %s Oldval: %s Newval: %s "%(propname, obj_id, tagname, csv_dict[obj_id][propname][tagname], values))
                    csv_dict[obj_id][propname][tagname] = values
<<<<<<< HEAD

=======
        
>>>>>>> a07ca8e6
        o_props = obj.get_text()
        # Text objects overwrite properties, so rename property to propname(text)
        if obj_id not in csv_dict:
            csv_dict[obj_id] = {}
        for (tagname, pdict) in o_props.items():
            [tagclass,tagval] = tagname.split('.',1)
            value = coad_obj.coad[tagclass][tagval].meta['object_id']
            if value not in all_interesting_objs: #add tags that dont exist in classmap to a new map, then append existing csv's or write new ones
                tagset = tagset | set([value])
            for (propname, values) in pdict.items():
                propname += "(text)"
                if propname not in csv_dict[obj_id]:
                    csv_dict[obj_id][propname] = {}
                if tagname in csv_dict[obj_id][propname]:
                    print("Duplicate name: %s Object: %s Tag: %s Oldval: %s Newval: %s "%(propname, obj_id, tagname, csv_dict[obj_id][propname][tagname], values))
                csv_dict[obj_id][propname][tagname] = values

    # Get tags
    # Get children listed under class name
    istart = 0
    delta = 999 #max number of sql variables
    while istart < len(obj_list_super): # this breaks on large datasets, so limit query sizes...
        obj_list = obj_list_super[istart:istart+delta]
        #start_time = time.time()
        cur.execute("""SELECT m.parent_object_id, c.name, o.name FROM membership m
            INNER JOIN class c ON c.class_id=m.child_class_id
            INNER JOIN object o ON o.object_id=m.child_object_id
            WHERE m.parent_object_id IN (%s)"""%",".join(["?"]*len(obj_list)),obj_list)
        for row in cur.fetchall():
            (obj_id, name, value) = row
            if obj_id not in csv_dict:
                csv_dict[obj_id] = {}
            obj_dict = csv_dict[obj_id]
            if name in obj_dict:
                if isinstance(obj_dict[name],basestring):
                    obj_dict[name] = [obj_dict[name]]
                obj_dict[name].append(value)
            else:
                obj_dict[name] = value
        istart += delta
    return csv_dict, tagset

def create_class_map(cur,interesting_objs):
    class_map = {}
    for c_obj in interesting_objs:
        cur.execute("""SELECT c.name FROM object o
            INNER JOIN class c ON c.class_id=o.class_id
            WHERE o.object_id=?""",(c_obj,))
        t_cls = cur.fetchone()[0]
        if t_cls not in class_map:
            class_map[t_cls] = []
        class_map[t_cls].append(c_obj)
    return class_map

def write_object_report(coad_obj, interesting_objs = None,folder=None):
    """Retrieve all associated objects to coad_obj, pull in attributes, properties,
    and texts.  Write as a series of CSV files in folder.
    """

    if interesting_objs is None:
        interesting_objs = get_related_objects(coad_obj.coad, coad_obj.meta['object_id'])
<<<<<<< HEAD

=======
    
>>>>>>> a07ca8e6
    cur = coad_obj.coad.dbcon.cursor()
    if folder is None:
        folder = coad_obj.meta['name']
    print("Writing report on %s objects to %s"%(len(interesting_objs), folder))
    if not os.path.isdir(folder):
        print("Creating report folder %s"%folder)
        os.makedirs(folder)
    # Create class mapping dict
    class_map = create_class_map(cur,interesting_objs)
    all_interesting_objs = set([item for sublist in class_map.values() for item in sublist]) | set([1])
    tagset = set()
    for cls_name, obj_list_super in class_map.items():
        #for obj_id in class_map[cls_name]:
        csv_dict, tagset = create_csv_dict(coad_obj,cls_name,cur,obj_list_super,all_interesting_objs,tagset)
        write_csv_dict(coad_obj,cur,csv_dict,folder,cls_name)
    #print class_map
    
    #do it again for the objects identified with tags
    tag_class_map = create_class_map(cur,tagset)
    tag_all_interesting_objs = set([item for sublist in tag_class_map.values() for item in sublist])
    tag_tagset = set()
    for tag_cls_name, tag_obj_list_super in tag_class_map.items():
        #for obj_id in class_map[cls_name]:
        tag_csv_dict, tag_tagset = create_csv_dict(coad_obj,tag_cls_name,cur,tag_obj_list_super,tag_all_interesting_objs,tag_tagset)
        write_csv_dict(coad_obj,cur,tag_csv_dict,folder,tag_cls_name)


    #do it again for the objects identified with tags
    tag_class_map = create_class_map(cur,tagset)
    tag_all_interesting_objs = set([item for sublist in tag_class_map.values() for item in sublist])
    tag_tagset = set()
    for tag_cls_name, tag_obj_list_super in tag_class_map.items():
        #for obj_id in class_map[cls_name]:
        tag_csv_dict, tag_tagset = create_csv_dict(coad_obj,tag_cls_name,cur,tag_obj_list_super,tag_all_interesting_objs,tag_tagset)
        write_csv_dict(coad_obj,cur,tag_csv_dict,folder,tag_cls_name)


def main():
    parser = argparse.ArgumentParser(description="Export csv files for a specific PLEXOS input model")

    parser.add_argument('-f', '--filepath', help='path to PLEXOS input .xml or .db')
    parser.add_argument('-a', '--all', help='all objects in dataset',default='True')
    parser.add_argument('-m', '--models', help='list of models to export',default='')
    parser.add_argument('-c', '--filter_cls', help='optional-class of filter string, e.g. Region, Zone',default='')
    parser.add_argument('-n', '--filter_val', help='optional-name of region or zone to extract',default='')
    parser.add_argument('-o', '--output_folder', help='folder to output csv files')

    args = parser.parse_args()

    from coad.COAD import COAD
    from coad.export_plexos_model import write_object_report

    coad = COAD(args.filepath)
    if args.all:
        all_objs = get_all_objects(coad)
        write_object_report(coad['System']['System'],interesting_objs = all_objs, folder = args.output_folder)
    else:
        for m in args.models:
            write_object_report(coad['Model'][m],interesting_objs = None, folder = args.output_folder)
<<<<<<< HEAD

=======
    
>>>>>>> a07ca8e6


if __name__ == "__main__":
    main()<|MERGE_RESOLUTION|>--- conflicted
+++ resolved
@@ -14,11 +14,7 @@
 #####
 # export the data associated with a plexos input model and write as accessable csv files
 # NOTE: this currently is only reliable for an xml that has been created by running a PLEXOS
-<<<<<<< HEAD
 #     model whith the 'write input' option has been enabled.
-=======
-#     model whith the 'write input' option has been enabled. 
->>>>>>> a07ca8e6
 #
 # USAGE:
 #  from coad.COAD import COAD
@@ -254,11 +250,7 @@
 
         Return set of obj_ids with duplicates removed
     """
-<<<<<<< HEAD
-
-=======
-    
->>>>>>> a07ca8e6
+
     if obj_id == '1':
         # Ignore System object
         return obj_set
@@ -291,15 +283,9 @@
 
         Return set of obj_ids with duplicates removed
     """
-<<<<<<< HEAD
 
     cur = coad_obj.dbcon.cursor()
 
-=======
-    
-    cur = coad_obj.dbcon.cursor()
-    
->>>>>>> a07ca8e6
     cur.execute("SELECT child_object_id FROM membership WHERE parent_object_id=?", (1,))
     all_objs = set([row[0] for row in cur.fetchall()])
 
@@ -403,11 +389,7 @@
                     if tagname in csv_dict[obj_id][propname]:
                         print("Duplicate name: %s Object: %s Tag: %s Oldval: %s Newval: %s "%(propname, obj_id, tagname, csv_dict[obj_id][propname][tagname], values))
                     csv_dict[obj_id][propname][tagname] = values
-<<<<<<< HEAD
-
-=======
-        
->>>>>>> a07ca8e6
+
         o_props = obj.get_text()
         # Text objects overwrite properties, so rename property to propname(text)
         if obj_id not in csv_dict:
@@ -469,11 +451,7 @@
 
     if interesting_objs is None:
         interesting_objs = get_related_objects(coad_obj.coad, coad_obj.meta['object_id'])
-<<<<<<< HEAD
-
-=======
-    
->>>>>>> a07ca8e6
+
     cur = coad_obj.coad.dbcon.cursor()
     if folder is None:
         folder = coad_obj.meta['name']
@@ -490,7 +468,7 @@
         csv_dict, tagset = create_csv_dict(coad_obj,cls_name,cur,obj_list_super,all_interesting_objs,tagset)
         write_csv_dict(coad_obj,cur,csv_dict,folder,cls_name)
     #print class_map
-    
+
     #do it again for the objects identified with tags
     tag_class_map = create_class_map(cur,tagset)
     tag_all_interesting_objs = set([item for sublist in tag_class_map.values() for item in sublist])
@@ -533,11 +511,7 @@
     else:
         for m in args.models:
             write_object_report(coad['Model'][m],interesting_objs = None, folder = args.output_folder)
-<<<<<<< HEAD
-
-=======
-    
->>>>>>> a07ca8e6
+
 
 
 if __name__ == "__main__":
